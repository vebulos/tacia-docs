import { ComponentFixture, TestBed } from '@angular/core/testing';
<<<<<<< HEAD
=======
import { RouterModule } from '@angular/router';
>>>>>>> e51d652c
import { TestComponent } from './test.component';

describe('TestComponent', () => {
  let component: TestComponent;
  let fixture: ComponentFixture<TestComponent>;

  beforeEach(async () => {
    await TestBed.configureTestingModule({
      imports: [
<<<<<<< HEAD
=======
        RouterModule.forRoot([]),
>>>>>>> e51d652c
        TestComponent
      ]
    }).compileComponents();
    
    fixture = TestBed.createComponent(TestComponent);
    component = fixture.componentInstance;
    fixture.detectChanges();
  });

  it('should create', () => {
    expect(component).toBeTruthy();
  });

  it('should toggle dark mode', () => {
    // Mock localStorage
    const localStorageMock = {
      getItem: jasmine.createSpy('getItem').and.returnValue(null),
      setItem: jasmine.createSpy('setItem'),
      removeItem: jasmine.createSpy('removeItem'),
      clear: jasmine.createSpy('clear'),
      key: jasmine.createSpy('key'),
      length: 0
    };
    
    Object.defineProperty(window, 'localStorage', { value: localStorageMock });
    
    // Mock matchMedia
    const matchMediaMock = jasmine.createSpy('matchMedia').and.returnValue({
      matches: false,
      media: '',
      onchange: null,
      addListener: jasmine.createSpy('addListener'),
      removeListener: jasmine.createSpy('removeListener'),
      addEventListener: jasmine.createSpy('addEventListener'),
      removeEventListener: jasmine.createSpy('removeEventListener'),
      dispatchEvent: jasmine.createSpy('dispatchEvent')
    });
    
    Object.defineProperty(window, 'matchMedia', {
      writable: true,
      value: matchMediaMock
    });
    
    // Test dark mode toggle
    component.toggleDarkMode();
    expect(document.documentElement.classList.contains('dark')).toBe(true);
    
    component.toggleDarkMode();
    expect(document.documentElement.classList.contains('dark')).toBe(false);
  });
});<|MERGE_RESOLUTION|>--- conflicted
+++ resolved
@@ -1,8 +1,5 @@
 import { ComponentFixture, TestBed } from '@angular/core/testing';
-<<<<<<< HEAD
-=======
 import { RouterModule } from '@angular/router';
->>>>>>> e51d652c
 import { TestComponent } from './test.component';
 
 describe('TestComponent', () => {
@@ -12,10 +9,7 @@
   beforeEach(async () => {
     await TestBed.configureTestingModule({
       imports: [
-<<<<<<< HEAD
-=======
         RouterModule.forRoot([]),
->>>>>>> e51d652c
         TestComponent
       ]
     }).compileComponents();
